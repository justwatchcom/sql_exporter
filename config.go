--- conflicted
+++ resolved
@@ -156,15 +156,6 @@
 }
 
 type connection struct {
-<<<<<<< HEAD
-	conn           *sqlx.DB
-	url            string
-	driver         string
-	host           string
-	database       string
-	user           string
-	iteratorValues []string
-=======
 	conn                *sqlx.DB
 	url                 string
 	driver              string
@@ -172,7 +163,7 @@
 	database            string
 	user                string
 	tokenExpirationTime time.Time
->>>>>>> e69d565d
+  iteratorValues      []string
 }
 
 // Query is an SQL query that is executed on a connection
